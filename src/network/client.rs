/*
   Copyright 2021 JFrog Ltd

   Licensed under the Apache License, Version 2.0 (the "License");
   you may not use this file except in compliance with the License.
   You may obtain a copy of the License at

       http://www.apache.org/licenses/LICENSE-2.0

   Unless required by applicable law or agreed to in writing, software
   distributed under the License is distributed on an "AS IS" BASIS,
   WITHOUT WARRANTIES OR CONDITIONS OF ANY KIND, either express or implied.
   See the License for the specific language governing permissions and
   limitations under the License.
*/

pub mod command;

use crate::network::artifact_protocol::ArtifactResponse;
use crate::network::client::command::Command;
use crate::network::idle_metric_protocol::{IdleMetricResponse, PeerMetrics};
use crate::node_manager::model::package_version::PackageVersion;
use futures::channel::{mpsc, oneshot};
use futures::prelude::*;
use libp2p::core::{Multiaddr, PeerId};
use libp2p::request_response::ResponseChannel;
use log::debug;
use std::collections::HashSet;
<<<<<<< HEAD
use std::error;
=======
>>>>>>> defc1e50

/* peer metrics support */
const PEER_METRIC_THRESHOLD: f64 = 0.5_f64;
#[derive(Clone, Debug, PartialEq, PartialOrd)]
struct IdleMetric {
    pub peer: PeerId,
    pub metric: f64,
}
/* peer metric support */

use strum_macros::Display;
/// Defines the different types of artifacts that can be transferred
/// within the libp2p swarm.
#[derive(Clone, Debug, Display, PartialEq, Eq)]
pub enum ArtifactType {
    PackageVersion,
    Artifact,
}

/// A utility struct for easily defining a hash from different
/// types that can be used as a provisioning key within the
/// libp2p swarm.
#[derive(Clone, Debug, PartialEq, Eq)]
pub struct ArtifactHash {
    pub hash: String,
}

/// Construct an ArtifactHash from `String`
impl From<String> for ArtifactHash {
    fn from(hash: String) -> Self {
        ArtifactHash { hash }
    }
}

/// Construct an ArtifactHash from `&String`
impl From<&String> for ArtifactHash {
    fn from(hash: &String) -> Self {
        ArtifactHash { hash: hash.clone() }
    }
}

/// Construct an ArtifactHash from `&str`
impl From<&str> for ArtifactHash {
    fn from(hash: &str) -> Self {
        ArtifactHash {
            hash: String::from(hash),
        }
    }
}

/// Construct an ArtifactHash from `PackageVersion`
impl From<PackageVersion> for ArtifactHash {
    fn from(package_version: PackageVersion) -> Self {
        ArtifactHash {
            hash: format!(
                "{}/{}/{}",
                package_version.namespace_id, package_version.name, package_version.version
            ),
        }
    }
}

/// Construct an ArtifactHash from `&PackageVersion`
impl From<&PackageVersion> for ArtifactHash {
    fn from(package_version: &PackageVersion) -> Self {
        ArtifactHash {
            hash: format!(
                "{}/{}/{}",
                package_version.namespace_id, package_version.name, package_version.version
            ),
        }
    }
}

/// The `Client` provides entry points to interact with the libp2p swarm.
#[derive(Clone)]
pub struct Client {
    pub sender: mpsc::Sender<Command>,
    pub local_peer_id: PeerId,
}

impl Client {
    /// Instruct the swarm to start listening on the specified address.
    pub async fn listen(&mut self, addr: &Multiaddr) -> anyhow::Result<()> {
        debug!("p2p::Client::listen {:?}", addr);

        let (sender, receiver) = oneshot::channel();
        self.sender
            .send(Command::Listen {
                addr: addr.clone(),
                sender,
            })
            .await?;
        receiver.await?
    }

    /// Dial a peer with the specified address.
    pub async fn dial(&mut self, peer_addr: &Multiaddr) -> anyhow::Result<()> {
        debug!("p2p::Client::dial {:?}", peer_addr);

        let (sender, receiver) = oneshot::channel();
        self.sender
            .send(Command::Dial {
                peer_addr: peer_addr.clone(),
                sender,
            })
            .await?;
        receiver.await?
    }

    /// List the peers that this node is connected to.
    pub async fn list_peers(&mut self) -> anyhow::Result<HashSet<PeerId>> {
        let (sender, receiver) = oneshot::channel();
        self.sender
            .send(Command::ListPeers {
                peer_id: self.local_peer_id,
                sender,
            })
            .await?;
        Ok(receiver.await?)
    }

    /// Inform the swarm that this node is currently a
    /// provider of the artifact with the specified `type`
    /// and `hash`.
    pub async fn provide(
        &mut self,
        artifact_type: ArtifactType,
        artifact_hash: ArtifactHash,
    ) -> anyhow::Result<()> {
        debug!(
            "p2p::Client::provide {:?}={:?}",
            artifact_type, artifact_hash
        );

        let (sender, receiver) = oneshot::channel();
        self.sender
            .send(Command::Provide {
                artifact_type,
                artifact_hash,
                sender,
            })
            .await?;
        Ok(receiver.await?)
    }

    /// List all peers in the swarm that are providing
    /// the artifact with the specified `type` and `hash`.
    pub async fn list_providers(
        &mut self,
        artifact_type: ArtifactType,
        artifact_hash: ArtifactHash,
    ) -> anyhow::Result<HashSet<PeerId>> {
        debug!(
            "p2p::Client::list_providers {:?}={:?}",
            artifact_type, artifact_hash
        );

        let (sender, receiver) = oneshot::channel();
        self.sender
            .send(Command::ListProviders {
                artifact_type,
                artifact_hash,
                sender,
            })
            .await?;
        Ok(receiver.await?)
    }

    /// Request an artifact with the specified `type` and `hash`
    /// from the swarm.
    pub async fn request_artifact(
        &mut self,
        peer: &PeerId,
        artifact_type: ArtifactType,
        artifact_hash: ArtifactHash,
    ) -> anyhow::Result<Vec<u8>> {
        debug!(
            "p2p::Client::request_artifact {:?}: {:?}={:?}",
            peer, artifact_type, artifact_hash
        );

        let (sender, receiver) = oneshot::channel();
        self.sender
            .send(Command::RequestArtifact {
                artifact_type,
                artifact_hash,
                peer: *peer,
                sender,
            })
            .await?;
        receiver.await?
    }

    /// Put the artifact as a response to an incoming artifact
    /// request.
    pub async fn respond_artifact(
        &mut self,
        artifact: Vec<u8>,
        channel: ResponseChannel<ArtifactResponse>,
    ) -> anyhow::Result<()> {
        debug!("p2p::Client::respond_artifact size={:?}", artifact.len());

        self.sender
            .send(Command::RespondArtifact { artifact, channel })
            .await?;

        Ok(())
    }

    //get a peer with a low enough work load to download artifact otherwise the lowest work load of the set
    //TODO: chunk the peers to some limit to keep from shotgunning the network
    pub async fn get_idle_peer(
        &mut self,
        providers: HashSet<PeerId>,
    ) -> anyhow::Result<Option<PeerId>> {
        debug!(
            "p2p::Client::get_idle_peer() entered with {} peers",
            providers.len()
        );
        let mut idle_metrics: Vec<IdleMetric> = Vec::new();
        for peer in providers.iter() {
            let (sender, receiver) = oneshot::channel();
            self.sender
                .send(Command::RequestIdleMetric {
                    peer: *peer,
                    sender,
                })
                .await?;

            match receiver.await.expect("Sender not to be dropped.") {
                Ok(peer_metric) => {
                    let metric: f64 = f64::from_le_bytes(peer_metric.idle_metric);
                    let idle_metric = IdleMetric {
                        peer: *peer,
                        metric,
                    };
                    if idle_metric.metric < PEER_METRIC_THRESHOLD {
                        debug!(
                                "p2p::Client::get_idle_peer() Found peer with a below threshold idle value {}",
                                metric
                            );
                        return Ok(Some(idle_metric.peer));
                    } else {
                        debug!(
                            "p2p::Client::get_idle_peer() Pushing idle peer with value {}",
                            metric
                        );
                        idle_metrics.push(idle_metric);
                    }
                }
                Err(e) => {
                    debug!(
                            "p2p::Client::get_idle_peer() Unable to get peer metric for peer {} error {}",
                            peer, e
                        );
                }
            };
        }

        //sort the peers in ascending order according to their idle metric and return top of list
        idle_metrics.sort_by(|a, b| a.metric.partial_cmp(&b.metric).unwrap());
        Ok(idle_metrics.first().map(|idle_metric| idle_metric.peer))
    }

    pub async fn respond_idle_metric(
        &mut self,
        metric: PeerMetrics,
        channel: ResponseChannel<IdleMetricResponse>,
    ) -> anyhow::Result<()> {
        debug!(
            "p2p::Client::respond_idle_metric PeerMetrics metric ={:?}",
            metric
        );

        self.sender
            .send(Command::RespondIdleMetric { metric, channel })
            .await?;

        Ok(())
    }

    //get a peer with a low enough work load to download artifact otherwise the lowest work load of the set
    //TODO: chunk the peers to some limit to keep from shotgunning the network
    pub async fn get_idle_peer(&mut self, providers: HashSet<PeerId>) -> Option<PeerId> {
        debug!(
            "p2p::Client::get_idle_peer() entered with {} peers",
            providers.len()
        );
        let mut metrics_array: Vec<IdleMetric> = Vec::new();
        for peer in providers.iter() {
            let (sender, receiver) = oneshot::channel();
            self.sender
                .send(Command::RequestIdleMetric {
                    peer: *peer,
                    sender,
                })
                .await
                .expect("Command receiver not to be dropped");

            match receiver.await.expect("Sender not to be dropped.") {
                Ok(peer_metric) => {
                    let metric: f64 = f64::from_le_bytes(peer_metric.idle_metric);
                    let idle_metric = IdleMetric {
                        peer: *peer,
                        metric,
                    };
                    if idle_metric.metric < PEER_METRIC_THRESHOLD {
                        debug!(
                                "p2p::Client::get_idle_peer() Found peer with a below threshold idle value {}",
                                metric
                            );
                        return Some(idle_metric.peer);
                    } else {
                        debug!(
                            "p2p::Client::get_idle_peer() Pushing idle peer with value {}",
                            metric
                        );
                        metrics_array.push(idle_metric);
                    }
                }
                Err(e) => {
                    debug!(
                            "p2p::Client::get_idle_peer() Unable to get peer metric for peer {} error {}",
                            peer, e
                        );
                }
            };
        }

        //sort the peers in ascending order according to their idle metric and return top of list
        metrics_array.sort_by(|a, b| a.metric.partial_cmp(&b.metric).unwrap());
        if !metrics_array.is_empty() {
            Some(metrics_array[0].peer)
        } else {
            None
        }
    }

    pub async fn respond_idle_metric(
        &mut self,
        metric: PeerMetrics,
        channel: ResponseChannel<IdleMetricResponse>,
    ) {
        debug!(
            "p2p::Client::respond_idle_metric PeerMetrics metric ={:?}",
            metric
        );

        self.sender
            .send(Command::RespondIdleMetric { metric, channel })
            .await
            .expect("Command receiver not to be dropped.");
    }
}

#[cfg(test)]
mod tests {
    use super::*;
    use crate::node_manager::model::package_type::PackageTypeName;
    use libp2p::identity::Keypair;
    use rand::distributions::Alphanumeric;
    use rand::{thread_rng, Rng};
    use serde_json::Map;

    #[tokio::test]
    async fn test_listen() {
        let (sender, mut receiver) = mpsc::channel(1);

        let mut client = Client {
            sender,
            local_peer_id: Keypair::generate_ed25519().public().to_peer_id(),
        };

        let address: Multiaddr = "/ip4/127.0.0.1".parse().unwrap();
        let cloned_address = address.clone();
        tokio::spawn(async move { client.listen(&address).await });

        futures::select! {
            command = receiver.next() => match command {
                Some(Command::Listen { addr, sender }) => {
                    assert_eq!(addr, cloned_address);
                    let _ = sender.send(Ok(()));
                },
                _ => panic!("Command must match Command::Listen")
            }
        }
    }

    #[tokio::test]
    async fn test_dial() {
        let (sender, mut receiver) = mpsc::channel(1);

        let mut client = Client {
            sender,
            local_peer_id: Keypair::generate_ed25519().public().to_peer_id(),
        };

        let address: Multiaddr = "/ip4/127.0.0.1".parse().unwrap();
        let cloned_address = address.clone();
        tokio::spawn(async move { client.dial(&address).await });

        futures::select! {
            command = receiver.next() => match command {
                Some(Command::Dial { peer_addr, sender }) => {
                    assert_eq!(peer_addr, cloned_address);
                    let _ = sender.send(Ok(()));
                },
                _ => panic!("Command must match Command::Dial")
            }
        }
    }

    #[tokio::test]
    async fn test_list_peers() {
        let (sender, mut receiver) = mpsc::channel(1);

        let local_peer_id = Keypair::generate_ed25519().public().to_peer_id();
        let mut client = Client {
            sender,
            local_peer_id,
        };

        tokio::spawn(async move { client.list_peers().await });

        futures::select! {
            command = receiver.next() => match command {
                Some(Command::ListPeers { peer_id, sender }) => {
                    assert_eq!(peer_id, local_peer_id);
                    let _ = sender.send(Default::default());
                },
                _ => panic!("Command must match Command::ListPeers")
            }
        }
    }

    #[tokio::test]
    async fn test_get_idle_metric() {
        let (sender, mut receiver) = mpsc::channel(1);

        let local_peer_id = Keypair::generate_ed25519().public().to_peer_id();
        let mut client = Client {
            sender,
            local_peer_id,
        };

        let mut peers: HashSet<PeerId> = HashSet::new();
        peers.insert(client.local_peer_id);
        tokio::spawn(async move { client.get_idle_peer(peers).await });

        futures::select! {
            command = receiver.next() => match command {
                Some(Command::RequestIdleMetric { peer, sender }) => {
                    assert_eq!(peer, local_peer_id);
                    let peer_metric = PeerMetrics {
                        idle_metric: 8675309f64.to_le_bytes(),
                    };
                    let _ = sender.send(Ok(peer_metric));
                },
                None => {},
                _ => panic!("Command must match Command::RequestIdleMetric")
            }
        }
    }

    #[tokio::test]
    async fn test_provide() {
        let (sender, mut receiver) = mpsc::channel(1);

        let mut client = Client {
            sender,
            local_peer_id: Keypair::generate_ed25519().public().to_peer_id(),
        };

        let random_hash: String = thread_rng()
            .sample_iter(&Alphanumeric)
            .take(30)
            .map(char::from)
            .collect();
        let cloned_random_hash = random_hash.clone();
        tokio::spawn(async move {
            client
                .provide(ArtifactType::Artifact, random_hash.into())
                .await
        });

        futures::select! {
            command = receiver.next() => match command {
                Some(Command::Provide { artifact_type, artifact_hash, sender }) => {
                    assert_eq!(artifact_type, ArtifactType::Artifact);
                    assert_eq!(artifact_hash.hash, cloned_random_hash);
                    let _ = sender.send(());
                },
                _ => panic!("Command must match Command::Provide")
            }
        }
    }

    #[tokio::test]
    async fn test_list_providers() {
        let (sender, mut receiver) = mpsc::channel(1);

        let mut client = Client {
            sender,
            local_peer_id: Keypair::generate_ed25519().public().to_peer_id(),
        };

        let random_hash: String = thread_rng()
            .sample_iter(&Alphanumeric)
            .take(30)
            .map(char::from)
            .collect();
        let cloned_random_hash = random_hash.clone();
        tokio::spawn(async move {
            client
                .list_providers(ArtifactType::Artifact, random_hash.into())
                .await
        });

        futures::select! {
            command = receiver.next() => match command {
                Some(Command::ListProviders { artifact_type, artifact_hash, sender }) => {
                    assert_eq!(artifact_type, ArtifactType::Artifact);
                    assert_eq!(artifact_hash.hash, cloned_random_hash);
                    let _ = sender.send(Default::default());
                },
                _ => panic!("Command must match Command::ListProviders")
            }
        }
    }

    #[tokio::test]
    async fn test_request_artifact() {
        let (sender, mut receiver) = mpsc::channel(1);

        let mut client = Client {
            sender,
            local_peer_id: Keypair::generate_ed25519().public().to_peer_id(),
        };

        let other_peer_id = Keypair::generate_ed25519().public().to_peer_id();
        let random_hash: String = thread_rng()
            .sample_iter(&Alphanumeric)
            .take(30)
            .map(char::from)
            .collect();
        let cloned_random_hash = random_hash.clone();
        tokio::spawn(async move {
            client
                .request_artifact(&other_peer_id, ArtifactType::Artifact, random_hash.into())
                .await
        });

        futures::select! {
            command = receiver.next() => match command {
                Some(Command::RequestArtifact { peer, artifact_type, artifact_hash, sender }) => {
                    assert_eq!(peer, other_peer_id);
                    assert_eq!(artifact_type, ArtifactType::Artifact);
                    assert_eq!(artifact_hash.hash, cloned_random_hash);
                    let _ = sender.send(Ok(vec![]));
                },
                _ => panic!("Command must match Command::RequestArtifact")
            }
        }
    }

    #[test]
    fn test_artifact_from_str_ref() {
        let str = "abcd";

        let artifact = ArtifactHash::from(str);

        assert_eq!(artifact.hash, str);
    }

    #[test]
    fn test_artifact_from_string() {
        let str = "abcd";

        let artifact = ArtifactHash::from(str.to_string());

        assert_eq!(artifact.hash, str);
    }

    #[test]
    fn test_artifact_from_string_ref() {
        let str = String::from("abcd");

        let artifact = ArtifactHash::from(&str);

        assert_eq!(artifact.hash, str);
    }

    #[test]
    fn test_artifact_from_package_version() {
        let id = "id".to_string();
        let namespace = "namespace_id".to_string();
        let name = "name".to_string();
        let version = "1.5.4".to_string();
        let package_version = PackageVersion::new(
            id.clone(),
            namespace.clone(),
            name.clone(),
            PackageTypeName::Docker,
            Map::new(),
            version.clone(),
            vec![],
        );

        let artifact = ArtifactHash::from(package_version);

        assert_eq!(artifact.hash, format!("{}/{}/{}", namespace, name, version));
    }

    #[test]
    fn test_artifact_from_package_version_ref() {
        let id = "id".to_string();
        let namespace = "namespace_id".to_string();
        let name = "name".to_string();
        let version = "1.5.4".to_string();
        let package_version = PackageVersion::new(
            id.clone(),
            namespace.clone(),
            name.clone(),
            PackageTypeName::Docker,
            Map::new(),
            version.clone(),
            vec![],
        );

        let artifact = ArtifactHash::from(&package_version);

        assert_eq!(artifact.hash, format!("{}/{}/{}", namespace, name, version));
    }
}<|MERGE_RESOLUTION|>--- conflicted
+++ resolved
@@ -26,10 +26,6 @@
 use libp2p::request_response::ResponseChannel;
 use log::debug;
 use std::collections::HashSet;
-<<<<<<< HEAD
-use std::error;
-=======
->>>>>>> defc1e50
 
 /* peer metrics support */
 const PEER_METRIC_THRESHOLD: f64 = 0.5_f64;
@@ -311,79 +307,6 @@
 
         Ok(())
     }
-
-    //get a peer with a low enough work load to download artifact otherwise the lowest work load of the set
-    //TODO: chunk the peers to some limit to keep from shotgunning the network
-    pub async fn get_idle_peer(&mut self, providers: HashSet<PeerId>) -> Option<PeerId> {
-        debug!(
-            "p2p::Client::get_idle_peer() entered with {} peers",
-            providers.len()
-        );
-        let mut metrics_array: Vec<IdleMetric> = Vec::new();
-        for peer in providers.iter() {
-            let (sender, receiver) = oneshot::channel();
-            self.sender
-                .send(Command::RequestIdleMetric {
-                    peer: *peer,
-                    sender,
-                })
-                .await
-                .expect("Command receiver not to be dropped");
-
-            match receiver.await.expect("Sender not to be dropped.") {
-                Ok(peer_metric) => {
-                    let metric: f64 = f64::from_le_bytes(peer_metric.idle_metric);
-                    let idle_metric = IdleMetric {
-                        peer: *peer,
-                        metric,
-                    };
-                    if idle_metric.metric < PEER_METRIC_THRESHOLD {
-                        debug!(
-                                "p2p::Client::get_idle_peer() Found peer with a below threshold idle value {}",
-                                metric
-                            );
-                        return Some(idle_metric.peer);
-                    } else {
-                        debug!(
-                            "p2p::Client::get_idle_peer() Pushing idle peer with value {}",
-                            metric
-                        );
-                        metrics_array.push(idle_metric);
-                    }
-                }
-                Err(e) => {
-                    debug!(
-                            "p2p::Client::get_idle_peer() Unable to get peer metric for peer {} error {}",
-                            peer, e
-                        );
-                }
-            };
-        }
-
-        //sort the peers in ascending order according to their idle metric and return top of list
-        metrics_array.sort_by(|a, b| a.metric.partial_cmp(&b.metric).unwrap());
-        if !metrics_array.is_empty() {
-            Some(metrics_array[0].peer)
-        } else {
-            None
-        }
-    }
-
-    pub async fn respond_idle_metric(
-        &mut self,
-        metric: PeerMetrics,
-        channel: ResponseChannel<IdleMetricResponse>,
-    ) {
-        debug!(
-            "p2p::Client::respond_idle_metric PeerMetrics metric ={:?}",
-            metric
-        );
-
-        self.sender
-            .send(Command::RespondIdleMetric { metric, channel })
-            .await
-            .expect("Command receiver not to be dropped.");
-    }
 }
 
 #[cfg(test)]
