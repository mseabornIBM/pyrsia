/*
   Copyright 2021 JFrog Ltd

   Licensed under the Apache License, Version 2.0 (the "License");
   you may not use this file except in compliance with the License.
   You may obtain a copy of the License at

       http://www.apache.org/licenses/LICENSE-2.0

   Unless required by applicable law or agreed to in writing, software
   distributed under the License is distributed on an "AS IS" BASIS,
   WITHOUT WARRANTIES OR CONDITIONS OF ANY KIND, either express or implied.
   See the License for the specific language governing permissions and
   limitations under the License.
*/

use crate::network::artifact_protocol::ArtifactResponse;
use crate::network::client::{ArtifactHash, ArtifactType};
use crate::network::idle_metric_protocol::{IdleMetricResponse, PeerMetrics};
use futures::channel::oneshot;
use libp2p::core::{Multiaddr, PeerId};
use libp2p::request_response::ResponseChannel;
use std::collections::HashSet;
use strum_macros::Display;

/// Commands are sent by the [`Client`] to the [`PyrsiaEventLoop`].
/// Each command matches exactly with one if the functions that are
/// defined in `Client`.
#[derive(Debug, Display)]
pub enum Command {
    Listen {
        addr: Multiaddr,
        sender: oneshot::Sender<anyhow::Result<()>>,
    },
    Dial {
        peer_addr: Multiaddr,
        sender: oneshot::Sender<anyhow::Result<()>>,
    },
    ListPeers {
        peer_id: PeerId,
        sender: oneshot::Sender<HashSet<PeerId>>,
    },
    Provide {
        artifact_type: ArtifactType,
        artifact_hash: ArtifactHash,
        sender: oneshot::Sender<()>,
    },
    ListProviders {
        artifact_type: ArtifactType,
        artifact_hash: ArtifactHash,
        sender: oneshot::Sender<HashSet<PeerId>>,
    },
    RequestArtifact {
        artifact_type: ArtifactType,
        artifact_hash: ArtifactHash,
        peer: PeerId,
        sender: oneshot::Sender<anyhow::Result<Vec<u8>>>,
    },
    RespondArtifact {
        artifact: Vec<u8>,
        channel: ResponseChannel<ArtifactResponse>,
    },
    RequestIdleMetric {
        peer: PeerId,
<<<<<<< HEAD
        sender: oneshot::Sender<Result<PeerMetrics, Box<dyn Error + Send>>>,
=======
        sender: oneshot::Sender<anyhow::Result<PeerMetrics>>,
>>>>>>> defc1e50
    },
    RespondIdleMetric {
        metric: PeerMetrics,
        channel: ResponseChannel<IdleMetricResponse>,
    },
}

#[cfg(test)]
mod tests {
    use super::*;
    use futures::channel::oneshot;

    #[test]
    fn command_correctly_implements_display() {
        let (sender, _) = oneshot::channel();
        let addr: Multiaddr = "/ip4/127.0.0.1".parse().unwrap();

        assert_eq!(
            String::from("Listen"),
            Command::Listen { addr, sender }.to_string()
        );
    }
}<|MERGE_RESOLUTION|>--- conflicted
+++ resolved
@@ -62,11 +62,7 @@
     },
     RequestIdleMetric {
         peer: PeerId,
-<<<<<<< HEAD
-        sender: oneshot::Sender<Result<PeerMetrics, Box<dyn Error + Send>>>,
-=======
         sender: oneshot::Sender<anyhow::Result<PeerMetrics>>,
->>>>>>> defc1e50
     },
     RespondIdleMetric {
         metric: PeerMetrics,
