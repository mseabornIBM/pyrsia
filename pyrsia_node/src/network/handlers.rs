/*
   Copyright 2021 JFrog Ltd

   Licensed under the Apache License, Version 2.0 (the "License");
   you may not use this file except in compliance with the License.
   You may obtain a copy of the License at

       http://www.apache.org/licenses/LICENSE-2.0

   Unless required by applicable law or agreed to in writing, software
   distributed under the License is distributed on an "AS IS" BASIS,
   WITHOUT WARRANTIES OR CONDITIONS OF ANY KIND, either express or implied.
   See the License for the specific language governing permissions and
   limitations under the License.
*/

use anyhow::bail;
use libp2p::request_response::ResponseChannel;
use libp2p::Multiaddr;
use log::{debug, info};
use pyrsia::artifacts_repository::hash_util::HashAlgorithm;
use pyrsia::docker::constants::*;
use pyrsia::network::artifact_protocol::ArtifactResponse;
use pyrsia::network::client::{ArtifactType, Client};
use pyrsia::network::idle_metric_protocol::{IdleMetricResponse, PeerMetrics};
use pyrsia::node_manager;

/// Reach out to another node with the specified address
pub async fn dial_other_peer(mut p2p_client: Client, to_dial: &Multiaddr) {
    p2p_client.dial(to_dial).await.expect("Dial to succeed.");
    info!("Dialed {:?}", to_dial);
}

/// Provide all known artifacts on the p2p network
pub async fn provide_artifacts(mut p2p_client: Client) {
    if let Ok(package_versions) = node_manager::handlers::METADATA_MGR.list_package_versions() {
        debug!(
            "Start providing {} package versions",
            package_versions.len()
        );
        for package_version in package_versions.iter() {
            p2p_client
                .provide(ArtifactType::PackageVersion, package_version.into())
                .await;
        }
    }

    if let Ok(artifact_hashes) = node_manager::handlers::get_artifact_hashes() {
        debug!("Start providing {} artifacts", artifact_hashes.len());
        for artifact_hash in artifact_hashes.iter() {
            p2p_client
                .provide(ArtifactType::Artifact, artifact_hash.into())
                .await;
        }
    }
}

/// Respond to a RequestArtifact event by getting the artifact
/// based on the provided artifact type and hash.
pub async fn handle_request_artifact(
    mut p2p_client: Client,
    artifact_type: ArtifactType,
    artifact_hash: &str,
    channel: ResponseChannel<ArtifactResponse>,
) {
    debug!(
        "Handling request artifact: {:?}={:?}",
        artifact_type, artifact_hash
    );
    let content = match artifact_type {
        ArtifactType::Artifact => get_artifact(artifact_hash),
        ArtifactType::PackageVersion => get_package_version(artifact_hash),
    };

    match content {
        Ok(content) => p2p_client.respond_artifact(content, channel).await,
        Err(error) => info!(
            "This node does not provide artifact with type {} and hash {}. Error: {:?}",
            artifact_type, artifact_hash, error
        ),
    }
}

<<<<<<< HEAD
//Respond to the IdleMetricRequest event
pub async fn handle_request_idle_metric(
    mut p2p_client: Client,
    channel: ResponseChannel<IdleMetricResponse>,
) {
    let metric = node_manager::handlers::get_quality_metric();
    let peer_metrics: PeerMetrics = PeerMetrics {
        idle_metric: metric.to_le_bytes(),
    };
    p2p_client.respond_idle_metric(peer_metrics, channel).await;
=======
/// Get the artifact with the provided hash from the artifact manager.
fn get_artifact(artifact_hash: &str) -> anyhow::Result<Vec<u8>> {
    let decoded_hash = hex::decode(&artifact_hash.get(7..).unwrap()).unwrap();
    node_manager::handlers::get_artifact(&decoded_hash, HashAlgorithm::SHA256)
}

/// Get the artifact from the package version for the provided package
/// version identifier. The identifier is a string that contains the following
/// three components that uniquely identify a package version. Each part is
/// separated by a forward slash (`/`):
///
///  * namespace id
///  * name
///  * version
///
/// This is an example of an identifier: `4658011310974e1bb5c46fd4df7e78b9/alpine/3.15.4`
fn get_package_version(package_version_identifier: &str) -> Result<Vec<u8>, anyhow::Error> {
    let decoded_hash: Vec<&str> = package_version_identifier.split('/').collect();
    if let Some(package_version) = node_manager::handlers::METADATA_MGR.get_package_version(
        decoded_hash[0],
        decoded_hash[1],
        decoded_hash[2],
    )? {
        if let Some(artifact) = package_version.get_artifact_by_mime_type(vec![
            MEDIA_TYPE_SCHEMA_1,
            MEDIA_TYPE_IMAGE_MANIFEST,
            MEDIA_TYPE_MANIFEST_LIST,
        ]) {
            return node_manager::handlers::get_artifact(artifact.hash(), HashAlgorithm::SHA512);
        }
    }

    bail!("Manifest not available on this node")
>>>>>>> e934b1a1
}<|MERGE_RESOLUTION|>--- conflicted
+++ resolved
@@ -81,7 +81,6 @@
     }
 }
 
-<<<<<<< HEAD
 //Respond to the IdleMetricRequest event
 pub async fn handle_request_idle_metric(
     mut p2p_client: Client,
@@ -92,7 +91,6 @@
         idle_metric: metric.to_le_bytes(),
     };
     p2p_client.respond_idle_metric(peer_metrics, channel).await;
-=======
 /// Get the artifact with the provided hash from the artifact manager.
 fn get_artifact(artifact_hash: &str) -> anyhow::Result<Vec<u8>> {
     let decoded_hash = hex::decode(&artifact_hash.get(7..).unwrap()).unwrap();
@@ -126,5 +124,4 @@
     }
 
     bail!("Manifest not available on this node")
->>>>>>> e934b1a1
 }